# Service Binding Specification for Kubernetes

Today in Kubernetes, the exposure of secrets for connecting applications to external services such as REST APIs, databases, event buses, and more is both manual and bespoke.  Each service provider suggests a different way to access their secrets and each application developer consumes those secrets in a way that is custom to their applications.  While there is a good deal of value to this level of flexibility, large development teams lose overall velocity dealing with each unique solution.  To combat this, we already see teams adopting internal patterns for how to achieve this application-to-service linkage.

The goal of this specification is to create a Kubernetes-wide specification for communicating service secrets to applications in an automated way.  It aims to create a mechanism that is widely applicable, but _without_ excluding other strategies for systems that it does not fit easily.  The benefit of a Kubernetes-wide specification is that all of the actors in an ecosystem can work towards a clearly defined abstraction at the edge of their expertise and depend on other parties to complete the chain.

* Application Developers expect secrets to be exposed in a consistent and predictable way
* Service Providers expect their secrets to be collected and exposed to users in a consistent and predictable way
* Platforms expect to retrieve secrets from Service Providers and expose them to Application Developers in a consistent and predictable way

The pattern of Service Binding has prior art in non-Kubernetes platforms.  Heroku pioneered this model with [Add-ons][h] and Cloud Foundry adopted similar ideas with their [Services][cf]. Other open source projects like the [Open Service Broker][osb] aim to help with this pattern on those non-Kubernetes platforms.  In the Kubernetes ecosystem, the CNCF Sandbox Cloud Native Buildpacks project has proposed a [buildpack-specific specification][cnb] exclusively addressing the application developer portion of this pattern.

[h]: https://devcenter.heroku.com/articles/add-ons
[cf]: https://docs.cloudfoundry.org/devguide/services/
[osb]: https://www.openservicebrokerapi.org
[cnb]: https://github.com/buildpacks/spec/blob/master/extensions/bindings.md

---

<!-- Using https://github.com/yzhang-gh/vscode-markdown to manage toc -->
- [Service Binding Specification for Kubernetes](#service-binding-specification-for-kubernetes)
  - [Notational Conventions](#notational-conventions)
  - [Terminology definition](#terminology-definition)
- [Provisioned Service](#provisioned-service)
  - [Resource Type Schema](#resource-type-schema)
  - [Example Resource](#example-resource)
  - [Well-known Secret Entries](#well-known-secret-entries)
  - [Example Secret](#example-secret)
- [Application Projection](#application-projection)
  - [Example Directory Structure](#example-directory-structure)
- [Service Binding](#service-binding)
  - [Resource Type Schema](#resource-type-schema-1)
  - [Minimal Example Resource](#minimal-example-resource)
  - [Label Selector Example Resource](#label-selector-example-resource)
  - [Mappings Example Resource](#mappings-example-resource)
  - [Environment Variables Example Resource](#environment-variables-example-resource)
  - [Reconciler Implementation](#reconciler-implementation)
- [Extensions](#extensions)
  - [Binding `Secret` Generation Strategies](#binding-secret-generation-strategies)
    - [OLM Operator Descriptors](#olm-operator-descriptors)
    - [Descriptor Examples](#descriptor-examples)
    - [Non-OLM Operator and Resource Annotations](#non-olm-operator-and-resource-annotations)
    - [Annotation Examples](#annotation-examples)
  - [Role-Based Access Control (RBAC)](#role-based-access-control-rbac)
    - [For Cluster Operators and CRD Authors](#for-cluster-operators-and-crd-authors)
      - [Example Resource](#example-resource-1)
    - [For Service Binding Implementors](#for-service-binding-implementors)
      - [Example Resource](#example-resource-2)

---

## Notational Conventions

The key words "MUST", "MUST NOT", "REQUIRED", "SHALL", "SHALL NOT", "SHOULD", "SHOULD NOT", "RECOMMENDED", "NOT RECOMMENDED", "MAY", and "OPTIONAL" are to be interpreted as described in [RFC 2119](http://tools.ietf.org/html/rfc2119).

The key words "unspecified", "undefined", and "implementation-defined" are to be interpreted as described in the [rationale for the C99 standard](http://www.open-std.org/jtc1/sc22/wg14/www/C99RationaleV5.10.pdf#page=18).

An implementation is not compliant if it fails to satisfy one or more of the MUST, MUST NOT, REQUIRED, SHALL, or SHALL NOT requirements for the protocols it implements.  An implementation is compliant if it satisfies all the MUST, MUST NOT, REQUIRED, SHALL, and SHALL NOT requirements for the protocols it implements.

## Terminology definition

<dl>
  <dt>Duck Type</dt>
  <dd>Any type that meets the contract defined in a specification, without being an instance of a specific concrete type.  For example, for specification that requires a given key on <code>status</code>, any resource that has that key on its <code>status</code> regardless of its <code>kind</code> would be considered a duck type of the specification.</dd>

  <dt>Service</dt>
  <dd>Any software that exposes functionality.  Examples include a database, a message broker, an application with REST endpoints, an event stream, an Application Performance Monitor, or a Hardware Security Module.</dd>

  <dt>Application</dt>
  <dd>Any process, running within a container.  Examples include a Spring Boot application, a NodeJS Express application, or a Ruby Rails application.  <b>Note:</b> This is different than an umbrella application as defined by the Kubernetes SIG, which refers to a set of micro-services.</dd>

  <dt>Service Binding</dt>
  <dd>The act of or representation of the action of providing information about a Service to an Application</dd>

  <dt>ConfigMap</dt>
  <dd>A Kubernetes <a href="https://kubernetes.io/docs/concepts/configuration/secret/">ConfigMap</a></dd>

  <dt>Secret</dt>
  <dd>A Kubernetes <a href="https://kubernetes.io/docs/concepts/configuration/configmap/">Secret</a></dd>
</dl>

# Provisioned Service

A Provisioned Service resource **MUST** define a `.status.binding.name` which is a `LocalObjectReference`-able to a `Secret`.  The `Secret` **MUST** be in the same namespace as the resource.  The `Secret` **SHOULD** contain a `type` entry with a value that identifies the abstract classification of the binding.  It is **RECOMMENDED** that the `Secret` also contain a `provider` entry with a value that identifies the provider of the binding.  The `Secret` **MAY** contain any other entry.

Extensions and implementations **MAY** define additional mechanisms to consume a Provisioned Service that does not conform to the duck type.

## Resource Type Schema

```yaml
status:
  binding:
    name:  # string
```

## Example Resource

```yaml
...
status:
  ...
  binding:
    name: production-db-secret
```

## Well-known Secret Entries

Other than the recommended `type` and `provider` entries, there are no other reserved `Secret` entries.  In the interests of consistency, if a `Secret` includes any of the following entry names, the entry value **MUST** meet the specified requirements:

| Name | Requirements
| ---- | ------------
| `host` | A DNS-resolvable host name or IP address
| `port` | A valid port number
| `uri` | A valid URI as defined by [RFC3986](https://tools.ietf.org/html/rfc3986)
| `username` | A string-based username credential
| `password` | A string-based password credential
| `certificates` | A collection of PEM-encoded X.509 certificates, representing a certificate chain used in mTLS client authentication
| `private-key` | A PEM-encoded private key used in mTLS client authentication

`Secret` entries that do not meet these requirements **MUST** use different entry names.

## Example Secret

```yaml
apiVersion: v1
kind: Secret
metadata:
  name: production-db
stringData:
  type: mysql
  provider: bitnami
  host: localhost
  port: 3306
  username: root
  password: root
```

# Application Projection

A Binding `Secret` **MUST** be volume mounted into a container at `$SERVICE_BINDINGS_ROOT/<binding-name>` with directory names matching the name of the binding.  Binding names **MUST** match `[a-z0-9\-\.]{1,253}`.  The `$SERVICE_BINDINGS_ROOT` environment variable **MUST** be declared and can point to any valid file system location.

The `Secret` **MUST** contain a `type` entry with a value that identifies the abstract classification of the binding.  It is **RECOMMENDED** that the `Secret` also contain a `provider` entry with a value that identifies the provider of the binding.  The `Secret` **MAY** contain any other entry.

The name of a secret entry file name **SHOULD** match `[a-z0-9\-\.]{1,253}`.  The contents of a secret entry may be anything representable as bytes on the file system including, but not limited to, a literal string value (e.g. `db-password`), a language-specific binary (e.g. a Java `KeyStore` with a private key and X.509 certificate), or an indirect pointer to another system for value resolution (e.g. `vault://production-database/password`).

The collection of files within the directory **MAY** change between container launches.  The collection of files within the directory **SHOULD NOT** change during the lifetime of the container.

## Example Directory Structure

```plain
$SERVICE_BINDING_ROOT
├── account-database
│   ├── type
│   ├── provider
│   ├── uri
│   ├── username
│   └── password
└── transaction-event-stream
    ├── type
    ├── connection-count
    ├── uri
    ├── certificates
    └── private-key
```

# Service Binding

A Service Binding describes the connection between a [Provisioned Service](#provisioned-service) and an [Application Projection](#application-projection).  It is codified as a concrete resource type.  Multiple Service Bindings can refer to the same service.  Multiple Service Bindings can refer to the same application.  An exemplar CRD can be found [here][crd].

Restricting service binding to resources within the same namespace is strongly **RECOMMENDED**.  Cross-namespace service binding **SHOULD** be secured appropriately by the implementor to prevent attacks like privilege escalation and secret enumeration.

A Service Binding resource **MUST** define a `.spec.application` which is an `ObjectReference`-like declaration to a `PodSpec`-able resource.  A `ServiceBinding` **MAY** define the application reference by-name or by-[label selector][ls]. A name and selector **MUST NOT** be defined in the same reference.  A Service Binding resource **MUST** define a `.spec.service` which is an `ObjectReference`-like declaration to a Provisioned Service-able resource.

A Service Binding Resource **MAY** define a `.spec.mappings` which is an array of `Mapping` objects.  A `Mapping` object **MUST** define `name` and `value` entries.  The `value` of a `Mapping` **MUST** be handled as a [Go Template][gt] exposing binding `Secret` keys for substitution. The executed output of the template **MUST** be added to the `Secret` exposed to the resource represented by `application` as the key specified by the `name` of the `Mapping`.

A Service Binding Resource **MAY** define a `.spec.env` which is an array of `EnvVar`.  An `EnvVar` object **MUST** define `name` and `key` entries.  The `key` of an `EnvVar` **MUST** refer to a binding `Secret` key name including any key defined by a `Mapping`.  The value of this `Secret` entry **MUST** be configured as an environment variable on the resource represented by `application`.

<<<<<<< HEAD
A Service Binding resource's `.status` **SHOULD** only be manipulated by the reconciler of the resource, constraints in this paragraph apply only to the reconciler. A Service Binding resource **MAY** reflect the secret projected into the application as `.status.binding.name`.  A Service Binding resource **MUST** define a `.status.conditions` which is an array of `Condition` objects.  A `Condition` object **MUST** define `type`, `status`, and `lastTransitionTime` entries.  At least one condition containing a `type` of `Ready` **MUST** be defined.  The `status` of the `Ready` condition **MUST** have a value of `True`, `False`, or `Unknown`.  The `lastTransitionTime` **MUST** contain the last time that the condition transitioned from one status to another.  A Service Binding resource **MAY** define `reason` and `message` entries to describe the last `status` transition.  As label selectors are inherently queries that return zero-to-many resources, it is **RECOMMENDED** that `ServiceBinding` authors use a combination of labels that yield a single resource, but implementors **MUST** handle each matching resource as if it was specified by name in a distinct `ServiceBinding` resource. Partial failures **MUST** be aggregated and reported on the binding status's `Ready` condition. A Service Binding resource **MUST** define `.status.observedGeneration` to reflect the `.metadata.generation` of the resource as it was last reconciled.
=======
A Service Binding resource **MUST** define a `.status.conditions` which is an array of `Condition` objects.  A `Condition` object **MUST** define `type`, `status`, and `lastTransitionTime` entries.  At least one condition containing a `type` of `Ready` **MUST** be defined.  The `status` of the `Ready` condition **MUST** have a value of `True`, `False`, or `Unknown`.  The `lastTransitionTime` **MUST** contain the last time that the condition transitioned from one status to another.  A Service Binding resource **MAY** define `reason` and `message` entries to describe the last `status` transition.  As label selectors are inherently queries that return zero-to-many resources, it is **RECOMMENDED** that `ServiceBinding` authors use a combination of labels that yield a single resource, but implementors **MUST** handle each matching resource as if it was specified by name in a distinct `ServiceBinding` resource. Partial failures **MUST** be aggregated and reported on the binding status's `Ready` condition. A Service Binding resource **MAY** reflect the secret projected into the application as `.status.binding.name`.
>>>>>>> fb99f9d4

[crd]: service.binding_servicebindings.yaml
[ls]: https://kubernetes.io/docs/concepts/overview/working-with-objects/labels/#label-selectors
[gt]: https://golang.org/pkg/text/template/#pkg-overview

## Resource Type Schema

```yaml
apiVersion: service.binding/v1alpha1
kind: ServiceBinding
metadata:
  name:                 # string
  generation:           # int64, defined by the Kubernetes control plane
  ...
spec:
  name:                 # string, optional, default: .metadata.name
  type:                 # string, optional
  provider:             # string, optional

  application:          # PodSpec-able resource ObjectReference-like
    apiVersion:         # string
    kind:               # string
    name:               # string, mutually exclusive with selector
    selector:           # metav1.LabelSelector, mutually exclusive with name
    containers:         # []intstr.IntOrString, optional

  service:              # Provisioned Service-able resource ObjectReference-like
    apiVersion:         # string
    kind:               # string
    name:               # string

  mappings:             # []Mapping, optional
  - name:               # string
    value:              # string

  env:                  # []EnvVar, optional
  - name:               # string
    key:                # string

<<<<<<< HEAD
status:                 # empty on create, populated by the reconciler
=======
status:
>>>>>>> fb99f9d4
  binding:              # LocalObjectReference, optional
    name:               # string
  conditions:           # []Condition containing at least one entry for `Ready`
  - type:               # string
    status:             # string
    lastTransitionTime: # Time
    reason:             # string
    message:            # string
  observedGeneration:   # int64
```

## Minimal Example Resource

```yaml
apiVersion: service.binding/v1alpha1
kind: ServiceBinding
metadata:
  name: account-service
spec:
  application:
    apiVersion: apps/v1
    kind:       Deployment
    name:       online-banking

  service:
    apiVersion: com.example/v1alpha1
    kind:       AccountService
    name:       prod-account-service

status:
  conditions:
  - type:   Ready
    status: 'True'
```

## Label Selector Example Resource

```yaml
apiVersion: service.binding/v1alpha1
kind: ServiceBinding
metadata:
  name: online-banking-frontend-to-account-service
spec:
  name: account-service

  application:
    apiVersion: apps/v1
    kind:       Deployment
    selector:
      matchLabels:
        app.kubernetes.io/part-of: online-banking
        app.kubernetes.io/component: frontend

  service:
    apiVersion: com.example/v1alpha1
    kind:       AccountService
    name:       prod-account-service

status:
  conditions:
  - type:   Ready
    status: 'True'
```

## Mappings Example Resource

```yaml
apiVersion: service.binding/v1alpha1
kind: ServiceBinding
metadata:
  name: account-service
spec:
  application:
    apiVersion: apps/v1
    kind:       Deployment
    name:       online-banking

  service:
    apiVersion: com.example/v1alpha1
    kind:       AccountService
    name:       prod-account-service

  mappings:
  - name:  accountServiceUri
    value: https://{{ urlquery .username }}:{{ urlquery .password }}@{{ .host }}:{{ .port }}/{{ .path }}

status:
  binding:
    name: prod-account-service-projection
  conditions:
  - type:   Ready
    status: 'True'
```

## Environment Variables Example Resource

```yaml
apiVersion: service.binding/v1alpha1
kind: ServiceBinding
metadata:
  name: account-service
spec:
  application:
    apiVersion: apps/v1
    kind:       Deployment
    name:       online-banking

  service:
    apiVersion: com.example/v1alpha1
    kind:       AccountService
    name:       prod-account-service

  mappings:
  - name:  accountServiceUri
    value: https://{{ urlquery .username }}:{{ urlquery .password }}@{{ .host }}:{{ .port }}/{{ .path }}

  env:
  - name: ACCOUNT_SERVICE_HOST
    key:  host
  - name: ACCOUNT_SERVICE_USERNAME
    key:  username
  - name: ACCOUNT_SERVICE_PASSWORD
    key:  password
  - name: ACCOUNT_SERVICE_URI
    key:  accountServiceUri

status:
  binding:
    name: prod-account-service-projection
  conditions:
  - type:   Ready
    status: 'True'
```

## Reconciler Implementation

A Reconciler implementation for the `ServiceBinding` type is responsible for binding the Provisioned Service binding `Secret` into an Application.  The `Secret` referred to by `.status.binding.name` on the resource represented by `service` **MUST** be mounted as a volume on the resource represented by `application`.  If the `application` resource is managed by another Reconciler, a `ServiceBinding` Implementations **SHOULD** ensure that the `Secret` volume mount configuration remains after the other Reconciler completes.

If a `.spec.name` is set, the directory name of the volume mount **MUST** be its value.  If a `.spec.name` is not set, the directory name of the volume mount **SHOULD** be the value of `.metadata.name`.

If the `$SERVICE_BINDING_ROOT` environment variable has already been configured on the resource represented by `application`, the Provisioned Service binding `Secret` **MUST** be mounted relative to that location.  If the `$SERVICE_BINDING_ROOT` environment variable has not been configured on the resource represented by `application`, the `$SERVICE_BINDING_ROOT` environment variable **MUST** be set and the Provisioned Service binding `Secret` **MUST** be mounted relative to that location.  A **RECOMMENDED** value to use is `/bindings`.

The `$SERVICE_BINDING_ROOT` environment variable **MUST NOT** be reset if it is already configured on the resource represented by `application`.

If a `.spec.type` is set, the `type` entry in the binding `Secret` **MUST** be set to its value overriding any existing value.  If a `.spec.provider` is set, the `provider` entry in the binding `Secret` **MUST** be set to its value overriding any existing value.

If the modification of the Application resource is completed successfully, the `Ready` condition status **MUST** be set to `True`.  If the modification of the Application resource is not completed successfully the `Ready` condition status **MUST NOT** be set to `True`.

# Extensions

Extensions are optional additions to the core specification as defined above.  Implementation and support of these specifications are not required in order for a platform to be considered compliant.  However, if the features addressed by these specifications are supported a platform **MUST** be in compliance with the specification that governs that feature.

## Binding `Secret` Generation Strategies

Many services, especially initially, will not be Provisioned Service-compliant.  These services will expose the appropriate binding `Secret` information, but not in the way that the specification or applications expect.  Users should have a way of describing a mapping from existing data associated with arbitrary resources and CRDs to a representation of a binding `Secret`.

To handle the majority of existing resources and CRDs, `Secret` generation needs to support the following behaviors:

1.  Extract a string from a resource
1.  Extract an entire `ConfigMap`/`Secret` refrenced from a resource
1.  Extract a specific entry in a `ConfigMap`/`Secret` referenced from a resource
1.  Extract entries from a collection of objects, mapping keys and values from entries in a `ConfigMap`/`Secret` referenced from a resource
1.  Map each value to a specific key

While the syntax of the generation strategies are specific to the system they are annotating, they are based on a common data model.

| Model | Description
| ----- | -----------
| `path` | A template represention of the path to an element in a Kubernetes resource.  The value of `path` is specified as [JSONPath](https://kubernetes.io/docs/reference/kubectl/jsonpath/).  Required.
| `objectType` | Specifies the type of the object selected by the `path`.  One of `ConfigMap`, `Secret`, or `string` (default).
| `elementType` | Specifies the type of object in an array selected by the `path`.  One of `sliceOfMaps`, `sliceOfStrings`, `string` (default).
| `sourceKey` | Specifies a particular key to select if a `ConfigMap` or `Secret` is selected by the `path`.  Specifies a value to use for the key for an entry in a binding `Secret` when `elementType` is `sliceOfMaps`.
| `sourceValue` | Specifies a particular value to use for the value for an entry in a binding `Secret` when `elementType` is `sliceOfMaps`


### OLM Operator Descriptors

OLM Operators are configured by setting the `specDescriptor` and `statusDescriptor` entries in the [ClusterServiceVersion](https://docs.openshift.com/container-platform/4.4/operators/operator_sdk/osdk-generating-csvs.html) with mapping descriptors.

### Descriptor Examples

The following examples refer to this resource definition.

```yaml
apiVersion: apps.kube.io/v1beta1
kind: Database
metadata:
  name: my-cluster
spec:
  ...

status:
  bootstrap:
  - type: plain
    url: myhost2.example.com
    name: hostGroup1
  - type: tls
    url: myhost1.example.com:9092,myhost2.example.com:9092
    name: hostGroup2
  data:
    dbConfiguration: database-config     # ConfigMap
    dbCredentials: database-cred-Secret  # Secret
    url: db.stage.ibm.com
```

1.  Mount an entire `Secret` as the binding `Secret`
    ```yaml
    - path: data.dbCredentials
      x-descriptors:
      - urn:alm:descriptor:io.kubernetes:Secret
      - service.binding
    ```
1.  Mount an entire `ConfigMap` as the binding `Secret`
    ```yanl
    - path: data.dbConfiguration
      x-descriptors:
      - urn:alm:descriptor:io.kubernetes:ConfigMap
      - service.binding
    ```
1.  Mount an entry from a `ConfigMap` into the binding `Secret`
    ```yaml
    - path: data.dbConfiguration
      x-descriptors:
      - urn:alm:descriptor:io.kubernetes:ConfigMap
      - service.binding:certificate:sourceKey=certificate
    ```
1.  Mount an entry from a `ConfigMap` into the binding `Secret` with a different key
    ```yaml
    - path: data.dbConfiguration
      x-descriptors:
      - urn:alm:descriptor:io.kubernetes:ConfigMap
      - servicebinding:timeout:sourceKey=db_timeout
    ```
1.  Mount a resource definition value into the binding `Secret`
    ```yaml
    - path: data.uri
      x-descriptors:
      - service.binding:uri
    ```
1.  Mount a resource definition value into the binding `Secret` with a different key
    ```yaml
    - path: data.connectionURL
      x-descriptors:
      - service.binding:uri
    ```
1.  Mount the entries of a collection into the binding `Secret` selecting the key and value from each entry
    ```yaml
    - path: bootstrap
      x-descriptors:
      - service.binding:endpoints:elementType=sliceOfMaps:sourceKey=type:sourceValue=url
    ```

### Non-OLM Operator and Resource Annotations

Non-OLM Operators are configured by adding annotations to the Operator's CRD with mapping configuration.  All Kubernetes resources are configured by adding annotations to the resource.

### Annotation Examples

The following examples refer to this resource definition.

```yaml
apiVersion: apps.kube.io/v1beta1
kind: Database
metadata:
  name: my-cluster
spec:
  ...

status:
  bootstrap:
  - type: plain
    url: myhost2.example.com
    name: hostGroup1
  - type: tls
    url: myhost1.example.com:9092,myhost2.example.com:9092
    name: hostGroup2
  data:
    dbConfiguration: database-config     # ConfigMap
    dbCredentials: database-cred-Secret  # Secret
    url: db.stage.ibm.com
```

1.  Mount an entire `Secret` as the binding `Secret`
    ```plain
    “service.binding":
      ”path={.status.data.dbCredentials},objectType=Secret”
    ```
1.  Mount an entire `ConfigMap` as the binding `Secret`
    ```plain
    service.binding”:
      "path={.status.data.dbConfiguration},objectType=ConfigMap”
    ```
1.  Mount an entry from a `ConfigMap` into the binding `Secret`
    ```plain
    “service.binding/certificate”:
      "path={.status.data.dbConfiguration},objectType=ConfigMap,sourceKey=certificate"
    ```
1.  Mount an entry from a `ConfigMap` into the binding `Secret` with a different key
    ```plain
    “service.binding/timeout”:
      “path={.status.data.dbConfiguration},objectType=ConfigMap,sourceKey=db_timeout”
    ```
1.  Mount a resource definition value into the binding `Secret`
    ```plain
    “service.binding/uri”:
      "path={.status.data.url}"
    ```
1.  Mount a resource definition value into the binding `Secret` with a different key
    ```plain
    “service.binding/uri":
      "path={.status.data.connectionURL}”
    ```
1.  Mount the entries of a collection into the binding `Secret` selecting the key and value from each entry
    ```plain
    “service.binding/endpoints”:
      "path={.status.bootstrap},elementType=sliceOfMaps,sourceKey=type,sourceValue=url"
    ```

## Role-Based Access Control (RBAC)

Kubernetes clusters often utilize [Role-based access control (RBAC)][rbac] to authorize subjects to perform specific actions on resources. When operating in a cluster with RBAC enabled, the service binding reconciler needs permission to read resources that provisioned a service and write resources that services are projected into. This extension defines a means for third-party CRD authors and cluster operators to expose resources to the service binding reconciler. Cluster operators **MAY** impose additional access controls beyond RBAC.

[rbac]: https://kubernetes.io/docs/reference/access-authn-authz/rbac/

### For Cluster Operators and CRD Authors

Cluster operators and CRD authors **MAY** opt-in resources to service binding by defining a `ClusterRole` with a label matching `service.binding/controller=true`. For Provisioned Service-able resources the `get`, `list`, and `watch` verbs **MUST** be granted. For PodSpec-able resources the `get`, `list`, `watch`, `update`, and `patch` verbs **MUST** be granted.

#### Example Resource

```yaml
apiVersion: rbac.authorization.k8s.io/v1
kind: ClusterRole
metadata:
  name: awesome-service-bindings
  labels:
    service.binding/controller: "true" # matches the aggregation rule selector
rules:
# for Provisioned Service-able resources only
- apiGroups:
  - awesome.example.com
  resources:
  - awesomeservices
  verbs:
  - get
  - list
  - watch
# for PodSpec-able resources (also compatible with Provisioned Service-able resources)
- apiGroups:
  - awesome.example.com
  resources:
  - awesomeapplications
  verbs:
  - get
  - list
  - watch
  - update
  - patch
```

### For Service Binding Implementors

Service binding reconciler implementations **MUST** define an [aggregated `ClusterRole`][acr] with a label selector matching the label `service.binding/controller=true`. This `ClusterRole` **MUST** be bound (`RoleBinding` for a single namespace or `ClusterRoleBinding` if cluster-wide) to the subject the service binding reconciler runs as, typically a `ServiceAccount`.

[acr]: https://kubernetes.io/docs/reference/access-authn-authz/rbac/#aggregated-clusterroles

#### Example Resource

```yaml
apiVersion: rbac.authorization.k8s.io/v1
kind: ClusterRole
metadata:
  name: ...
aggregationRule:
  clusterRoleSelectors:
  - matchLabels:
      service.binding/controller: "true"
rules: [] # The control plane automatically fills in the rules
```<|MERGE_RESOLUTION|>--- conflicted
+++ resolved
@@ -175,11 +175,7 @@
 
 A Service Binding Resource **MAY** define a `.spec.env` which is an array of `EnvVar`.  An `EnvVar` object **MUST** define `name` and `key` entries.  The `key` of an `EnvVar` **MUST** refer to a binding `Secret` key name including any key defined by a `Mapping`.  The value of this `Secret` entry **MUST** be configured as an environment variable on the resource represented by `application`.
 
-<<<<<<< HEAD
-A Service Binding resource's `.status` **SHOULD** only be manipulated by the reconciler of the resource, constraints in this paragraph apply only to the reconciler. A Service Binding resource **MAY** reflect the secret projected into the application as `.status.binding.name`.  A Service Binding resource **MUST** define a `.status.conditions` which is an array of `Condition` objects.  A `Condition` object **MUST** define `type`, `status`, and `lastTransitionTime` entries.  At least one condition containing a `type` of `Ready` **MUST** be defined.  The `status` of the `Ready` condition **MUST** have a value of `True`, `False`, or `Unknown`.  The `lastTransitionTime` **MUST** contain the last time that the condition transitioned from one status to another.  A Service Binding resource **MAY** define `reason` and `message` entries to describe the last `status` transition.  As label selectors are inherently queries that return zero-to-many resources, it is **RECOMMENDED** that `ServiceBinding` authors use a combination of labels that yield a single resource, but implementors **MUST** handle each matching resource as if it was specified by name in a distinct `ServiceBinding` resource. Partial failures **MUST** be aggregated and reported on the binding status's `Ready` condition. A Service Binding resource **MUST** define `.status.observedGeneration` to reflect the `.metadata.generation` of the resource as it was last reconciled.
-=======
 A Service Binding resource **MUST** define a `.status.conditions` which is an array of `Condition` objects.  A `Condition` object **MUST** define `type`, `status`, and `lastTransitionTime` entries.  At least one condition containing a `type` of `Ready` **MUST** be defined.  The `status` of the `Ready` condition **MUST** have a value of `True`, `False`, or `Unknown`.  The `lastTransitionTime` **MUST** contain the last time that the condition transitioned from one status to another.  A Service Binding resource **MAY** define `reason` and `message` entries to describe the last `status` transition.  As label selectors are inherently queries that return zero-to-many resources, it is **RECOMMENDED** that `ServiceBinding` authors use a combination of labels that yield a single resource, but implementors **MUST** handle each matching resource as if it was specified by name in a distinct `ServiceBinding` resource. Partial failures **MUST** be aggregated and reported on the binding status's `Ready` condition. A Service Binding resource **MAY** reflect the secret projected into the application as `.status.binding.name`.
->>>>>>> fb99f9d4
 
 [crd]: service.binding_servicebindings.yaml
 [ls]: https://kubernetes.io/docs/concepts/overview/working-with-objects/labels/#label-selectors
@@ -219,11 +215,7 @@
   - name:               # string
     key:                # string
 
-<<<<<<< HEAD
-status:                 # empty on create, populated by the reconciler
-=======
-status:
->>>>>>> fb99f9d4
+status:
   binding:              # LocalObjectReference, optional
     name:               # string
   conditions:           # []Condition containing at least one entry for `Ready`
