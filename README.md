--- conflicted
+++ resolved
@@ -26,27 +26,14 @@
 A bindable service **MUST** comply with one-of:
 * provide a Secret and/or ConfigMap that contains the [binding data](#service-binding-schema) and reference this Secret and/or ConfigMap using one of the patterns discussed [below](#pointer-to-binding-data). 
 * map its `status`, `spec`, `data` properties to the corresponding [binding data](#service-binding-schema), using one of the patterns discussed [below](#pointer-to-binding-data).
-<<<<<<< HEAD
-* include a sample `ServiceBinding` (see the [Request service binding](#Request-service-binding) section below) in its documentation (e.g. GitHub repository, installation instructions, etc) which contains a `dataMapping` illustrating how each of its `status` properties map to the corresponding [binding data](#service-binding-schema).  This option allows existing services to be bindable with zero code changes.
-
+* include a sample `ServiceBinding` (see the [Request service binding](#Request-service-binding) section below) in its documentation (e.g. GitHub repository, installation instructions, etc) which contains either:
+  * a `dataMapping` element illustrating how each of its `status`, `spec` or `data` properties map to the corresponding [binding data](#service-binding-schema).  
+  * a `detectBindingResources: true` element which will automatically populate the resulting Secret from the `ServiceBinding` with information from any Route, Ingress, Service, ConfigMap or Secret resources that are owned by the backing service CR.
 
 The service **MUST** also make itself discoverable by complying with one-of:
 * In the case of an OLM-based Operator, add `Bindable` to the CSV's `metadata.annotations.categories`.
 * In the case of a Helm chart service, add bindable to the Chart.yaml's keyword list.
 * In all other cases, add the `servicebinding/bindable: "true"` annotation to your CRD or any CR (Secret, Service, etc).
-
-
-#### Recommended requirements for being bindable
-In addition to the minimum set above, a bindable service **SHOULD** provide:
-* a ConfigMap (which could be the same as the one holding some of the binding data, if applicable) that describes metadata associated with each of the items referenced in the Secret.  The bindable service should also provide a reference to this ConfigMap using one of the patterns discussed [below](#pointer-to-binding-data).
-
-The key/value pairs insides this ConfigMap are:
-* A set of `metadata.<property>=<value>` - where `<property>` maps to one of the defined keys for this service, and `<value>` represents the description of the value.  For example, this is useful to define what format the `password` key is in, such as apiKey, basic auth password, token, etc.
-=======
-* include a sample `ServiceBinding` (see the [Request service binding](#Request-service-binding) section below) in its documentation (e.g. GitHub repository, installation instructions, etc) which contains either:
-  * a `dataMapping` element illustrating how each of its `status`, `spec` or `data` properties map to the corresponding [binding data](#service-binding-schema).  
-  * a `detectBindingResources: true` element which will automatically populate the resulting Secret from the `ServiceBinding` with information from any Route, Ingress, Service, ConfigMap or Secret resources that are owned by the backing service CR.
->>>>>>> 31bc7c55
 
 #### Pointer to binding data
 
